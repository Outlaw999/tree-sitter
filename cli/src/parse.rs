--- conflicted
+++ resolved
@@ -77,37 +77,18 @@
     }
 }
 
-<<<<<<< HEAD
 pub fn parse_input(
     mut input: ParserInput,
     output: Option<&OutputFormat>,
+    output_dot: bool,
     edits: Option<&[&str]>,
     apply_edits: bool,
     limit_ranges: &Option<Vec<Vec<&str>>>,
-=======
-#[derive(Copy, Clone)]
-pub enum ParseOutput {
-    Normal,
-    Quiet,
-    Xml,
-    Dot,
-}
-
-pub fn parse_file_at_path(
-    language: Language,
-    path: &Path,
-    edits: &Vec<&str>,
-    max_path_length: usize,
-    output: ParseOutput,
->>>>>>> c4871a26
     print_time: bool,
     quiet: bool,
     debug: bool,
     debug_graph: bool,
-<<<<<<< HEAD
     timeout: u64,
-=======
->>>>>>> c4871a26
     cancellation_flag: Option<&AtomicUsize>,
     max_path_length: usize,
     show_file_names: usize,
@@ -121,13 +102,10 @@
 
     // Set a timeout based on the `--time` flag.
     parser.set_timeout_micros(timeout);
-
     // Render an HTML graph if `--debug-graph` was passed
-    if debug_graph {
-        util::log_graphs(&mut parser, "log.html")?;
-    }
+
     // Log to stderr if `--debug` was passed
-    else if debug {
+    if debug {
         parser.set_logger(Some(Box::new(|log_type, message| {
             if log_type == LogType::Lex {
                 io::stderr().write(b"  ").unwrap();
@@ -204,7 +182,6 @@
         let duration = time.elapsed();
         let duration_ms = duration.as_secs() * 1000 + duration.subsec_nanos() as u64 / 1000000;
 
-<<<<<<< HEAD
         let (lines_count_from_one, mut show_text) = match output {
             Some(OutputFormat::SExpression(flags)) => {
                 (flags.text.lines_count_from_one, flags.text.show)
@@ -241,35 +218,12 @@
                 if time_it {
                     let (_, duration) = timeit(func)?;
                     eprintln!("\n--- rendered: {:?}", duration);
-=======
-        if matches!(output, ParseOutput::Normal) {
-            let mut needs_newline = false;
-            let mut indent_level = 0;
-            let mut did_visit_children = false;
-            loop {
-                let node = cursor.node();
-                let is_named = node.is_named();
-                if did_visit_children {
-                    if is_named {
-                        stdout.write(b")")?;
-                        needs_newline = true;
-                    }
-                    if cursor.goto_next_sibling() {
-                        did_visit_children = false;
-                    } else if cursor.goto_parent() {
-                        did_visit_children = true;
-                        indent_level -= 1;
-                    } else {
-                        break;
-                    }
->>>>>>> c4871a26
                 } else {
                     func()?;
                 }
                 Ok(())
             }
 
-<<<<<<< HEAD
             let name_color = Color::RGB(38, 166, 154);
 
             #[cfg(not(unix))]
@@ -304,21 +258,6 @@
                             C = name_color.prefix(),
                             R = name_color.suffix()
                         )
-=======
-        if matches!(output, ParseOutput::Xml) {
-            let mut needs_newline = false;
-            let mut indent_level = 0;
-            let mut did_visit_children = false;
-            let mut tags: Vec<&str> = Vec::new();
-            loop {
-                let node = cursor.node();
-                let is_named = node.is_named();
-                if did_visit_children {
-                    if is_named {
-                        let tag = tags.pop();
-                        write!(&mut stdout, "</{}>\n", tag.expect("there is a tag"))?;
-                        needs_newline = true;
->>>>>>> c4871a26
                     }
                     render_timing(func, flags.extra.render_timing)?;
                     if let Some(ranges) = changed_ranges {
@@ -342,14 +281,11 @@
             }
         }
 
-<<<<<<< HEAD
+        if output_dot {
+            util::print_tree_graph(&tree, "log.html").unwrap();
+        }
+
         let mut stdout = stdout.lock();
-=======
-        if matches!(output, ParseOutput::Dot) {
-            util::print_tree_graph(&tree, "log.html").unwrap();
-        }
-
->>>>>>> c4871a26
         let mut first_error = None;
         loop {
             let node = cursor.node();
